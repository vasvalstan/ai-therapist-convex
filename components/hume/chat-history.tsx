--- conflicted
+++ resolved
@@ -73,11 +73,7 @@
                 <div className="flex-1 overflow-auto p-2 space-y-2">
                     {sessions?.map((session) => {
                         // Find the first user or assistant message to use as title
-<<<<<<< HEAD
-                        const firstMessage = session.messages?.find(
-=======
                         const firstMessage = session.messages && session.messages.find(
->>>>>>> 745d3ad8
                             msg => msg.role === "user" || msg.role === "assistant"
                         );
                         const title = session.title || 
